[package]
name = "deltalake"
<<<<<<< HEAD
version = "0.16.4"
=======
version = "0.17.0"
>>>>>>> 79b8fbbe
rust-version = "1.64"
authors = ["Qingping Hou <dave2008713@gmail.com>"]
homepage = "https://github.com/delta-io/delta.rs"
license = "Apache-2.0"
keywords = ["deltalake", "delta", "datalake"]
description = "Native Delta Lake implementation in Rust"
documentation = "https://docs.rs/deltalake"
repository = "https://github.com/delta-io/delta.rs"
readme = "README.md"
edition = "2021"

[package.metadata.docs.rs]
# We cannot use all_features because TLS features are mutually exclusive.
# We cannot use hdfs feature because it requires Java to be installed.
<<<<<<< HEAD
features = ["azure", "datafusion", "gcs", "glue", "json", "python", "s3", "unity-experimental"]
=======
features = ["azure", "datafusion", "gcs", "glue", "hdfs", "json", "python", "s3", "unity-experimental"]
>>>>>>> 79b8fbbe

[dependencies]
# arrow
arrow = { workspace = true, optional = true }
arrow-array = { workspace = true, optional = true }
arrow-buffer = { workspace = true, optional = true }
arrow-cast = { workspace = true, optional = true }
arrow-ord = { workspace = true, optional = true }
arrow-row = { workspace = true, optional = true }
arrow-schema = { workspace = true, optional = true, features = ["serde"] }
arrow-select = { workspace = true, optional = true }
parquet = { workspace = true, features = [
    "async",
    "object_store",
], optional = true }

# datafusion
datafusion = { workspace = true, optional = true }
datafusion-expr = { workspace = true, optional = true }
datafusion-common = { workspace = true, optional = true }
datafusion-proto = { workspace = true, optional = true }
datafusion-sql = { workspace = true, optional = true }
datafusion-physical-expr = { workspace = true, optional = true }

# serde
serde = { workspace = true, features = ["derive"] }
serde_json = { workspace = true }

# "stdlib"
bytes = { workspace = true }
chrono = { workspace = true, default-features = false, features = ["clock"] }
regex = { workspace = true }
thiserror = { workspace = true }
uuid = { workspace = true, features = ["serde", "v4"] }
url = { workspace = true }

# runtime
async-trait = { workspace = true }
futures = { workspace = true }
num_cpus = { workspace = true }
tokio = { workspace = true, features = [
    "macros",
    "rt",
    "rt-multi-thread",
    "sync",
    "fs",
    "parking_lot",
] }

# other deps (these should be organized and pulled into workspace.dependencies as necessary)
cfg-if = "1"
errno = "0.3"
hyper = { version = "0.14", optional = true }
itertools = "0.11"
lazy_static = "1"
log = "0"
libc = ">=0.2.90, <1"
num-bigint = "0.4"
num-traits = "0.2.15"
object_store = "0.7"
once_cell = "1.16.0"
parking_lot = "0.12"
parquet2 = { version = "0.17", optional = true }
percent-encoding = "2"
tracing = { version = "0.1", optional = true }
rand = "0.8"

# hdfs
datafusion-objectstore-hdfs = { version = "0.1.3", default-features = false, features = [
    "hdfs3",
    "try_spawn_blocking",
], optional = true }

# S3 lock client
rusoto_core = { version = "0.47", default-features = false, optional = true }
rusoto_credential = { version = "0.47", optional = true }
rusoto_sts = { version = "0.47", default-features = false, optional = true }
rusoto_dynamodb = { version = "0.47", default-features = false, optional = true }

# Glue
rusoto_glue = { version = "0.47", default-features = false, optional = true }

# Unity
reqwest = { version = "0.11.18", default-features = false, features = [
    "rustls-tls",
    "json",
], optional = true }

# Datafusion
dashmap = { version = "5", optional = true }

sqlparser = { version = "0.38", optional = true }

# NOTE dependencies only for integration tests
fs_extra = { version = "1.3.0", optional = true }
tempdir = { version = "0", optional = true }

dynamodb_lock = { version = "^0.6", default-features = false, optional = true }

[dev-dependencies]
dotenvy = "0"
maplit = "1"
pretty_assertions = "1.2.1"
rand = "0.8"
serial_test = "2"
tempdir = "0"
tempfile = "3"
tokio = { version = "1", features = ["macros", "rt-multi-thread"] }
utime = "0.3"
hyper = { version = "0.14", features = ["server"] }

[features]
azure = ["object_store/azure"]
arrow = [
    "dep:arrow",
    "arrow-array",
    "arrow-cast",
    "arrow-ord",
    "arrow-row",
    "arrow-schema",
    "arrow-select",
    "arrow-buffer",
]
default = ["arrow", "parquet"]
datafusion = [
    "dep:datafusion",
    "datafusion-expr",
    "datafusion-common",
    "datafusion-proto",
    "datafusion-physical-expr",
    "datafusion-sql",
    "sqlparser",
    "arrow",
    "parquet",
    "dashmap",
]
datafusion-ext = ["datafusion"]
gcs = ["object_store/gcp"]
glue = ["s3", "rusoto_glue/rustls", "tracing", "hyper"]
glue-native-tls = ["s3-native-tls", "rusoto_glue", "tracing", "hyper"]
hdfs = ["datafusion-objectstore-hdfs"]
# used only for integration testing
integration_test = ["fs_extra", "tempdir"]
json = ["parquet/json"]
python = ["arrow/pyarrow"]
s3-native-tls = [
    "rusoto_core/native-tls",
    "rusoto_credential",
    "rusoto_sts/native-tls",
    "rusoto_dynamodb/native-tls",
    "dynamodb_lock/native-tls",
    "object_store/aws",
]
s3 = [
    "rusoto_core/rustls",
    "rusoto_credential",
    "rusoto_sts/rustls",
    "rusoto_dynamodb/rustls",
    "dynamodb_lock/rustls",
    "object_store/aws",
]
unity-experimental = ["reqwest", "tracing", "hyper"]

[[bench]]
name = "read_checkpoint"
harness = false

[[example]]
name = "basic_operations"
required-features = ["datafusion"]

[[example]]
name = "load_table"
required-features = ["datafusion"]

[[example]]
name = "recordbatch-writer"
required-features = ["arrow"]<|MERGE_RESOLUTION|>--- conflicted
+++ resolved
@@ -1,10 +1,6 @@
 [package]
 name = "deltalake"
-<<<<<<< HEAD
 version = "0.16.4"
-=======
-version = "0.17.0"
->>>>>>> 79b8fbbe
 rust-version = "1.64"
 authors = ["Qingping Hou <dave2008713@gmail.com>"]
 homepage = "https://github.com/delta-io/delta.rs"
@@ -19,11 +15,7 @@
 [package.metadata.docs.rs]
 # We cannot use all_features because TLS features are mutually exclusive.
 # We cannot use hdfs feature because it requires Java to be installed.
-<<<<<<< HEAD
 features = ["azure", "datafusion", "gcs", "glue", "json", "python", "s3", "unity-experimental"]
-=======
-features = ["azure", "datafusion", "gcs", "glue", "hdfs", "json", "python", "s3", "unity-experimental"]
->>>>>>> 79b8fbbe
 
 [dependencies]
 # arrow
