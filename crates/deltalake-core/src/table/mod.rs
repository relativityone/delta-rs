//! Delta Table read and write implementation

use std::collections::HashMap;
use std::convert::TryFrom;
use std::fmt;
use std::fmt::Formatter;
use std::{cmp::max, cmp::Ordering, collections::HashSet};

use chrono::{DateTime, Utc};
use futures::StreamExt;
use lazy_static::lazy_static;
use log::debug;
use object_store::{path::Path, Error as ObjectStoreError, ObjectStore};
use regex::Regex;
use serde::de::{Error, SeqAccess, Visitor};
use serde::ser::SerializeSeq;
use serde::{Deserialize, Deserializer, Serialize, Serializer};
use tracing::instrument;
use uuid::Uuid;

use self::builder::DeltaTableConfig;
use self::state::DeltaTableState;
use crate::errors::DeltaTableError;
use crate::kernel::{
    Action, Add, CommitInfo, DataType, Format, Metadata, Protocol, ReaderFeatures, Remove,
    StructType, WriterFeatures,
};
use crate::logstore::LogStoreRef;
use crate::logstore::{self, LogStoreConfig};
use crate::partitions::PartitionFilter;
use crate::protocol::{
    find_latest_check_point_for_version, get_last_checkpoint, ProtocolError, Stats,
};
use crate::storage::config::configure_log_store;
use crate::storage::{commit_uri_from_version, ObjectStoreRef};

pub mod builder;
pub mod config;
pub mod state;
#[cfg(feature = "arrow")]
pub mod state_arrow;

/// Metadata for a checkpoint file
#[derive(Serialize, Deserialize, Debug, Default, Clone, Copy)]
pub struct CheckPoint {
    /// Delta table version
    pub(crate) version: i64, // 20 digits decimals
    /// The number of actions that are stored in the checkpoint.
    pub(crate) size: i64,
    #[serde(skip_serializing_if = "Option::is_none")]
    /// The number of fragments if the last checkpoint was written in multiple parts. This field is optional.
    pub(crate) parts: Option<u32>, // 10 digits decimals
    #[serde(skip_serializing_if = "Option::is_none")]
    /// The number of bytes of the checkpoint. This field is optional.
    pub(crate) size_in_bytes: Option<i64>,
    #[serde(skip_serializing_if = "Option::is_none")]
    /// The number of AddFile actions in the checkpoint. This field is optional.
    pub(crate) num_of_add_files: Option<i64>,
}

#[derive(Default)]
/// Builder for CheckPoint
pub struct CheckPointBuilder {
    /// Delta table version
    pub(crate) version: i64, // 20 digits decimals
    /// The number of actions that are stored in the checkpoint.
    pub(crate) size: i64,
    /// The number of fragments if the last checkpoint was written in multiple parts. This field is optional.
    pub(crate) parts: Option<u32>, // 10 digits decimals
    /// The number of bytes of the checkpoint. This field is optional.
    pub(crate) size_in_bytes: Option<i64>,
    /// The number of AddFile actions in the checkpoint. This field is optional.
    pub(crate) num_of_add_files: Option<i64>,
}

impl CheckPointBuilder {
    /// Creates a new [`CheckPointBuilder`] instance with the provided `version` and `size`.
    /// Size is the total number of actions in the checkpoint. See size_in_bytes for total size in bytes.
    pub fn new(version: i64, size: i64) -> Self {
        CheckPointBuilder {
            version,
            size,
            parts: None,
            size_in_bytes: None,
            num_of_add_files: None,
        }
    }

    /// The number of fragments if the last checkpoint was written in multiple parts. This field is optional.
    pub fn with_parts(mut self, parts: u32) -> Self {
        self.parts = Some(parts);
        self
    }

    /// The number of bytes of the checkpoint. This field is optional.
    pub fn with_size_in_bytes(mut self, size_in_bytes: i64) -> Self {
        self.size_in_bytes = Some(size_in_bytes);
        self
    }

    /// The number of AddFile actions in the checkpoint. This field is optional.
    pub fn with_num_of_add_files(mut self, num_of_add_files: i64) -> Self {
        self.num_of_add_files = Some(num_of_add_files);
        self
    }

    /// Build the final [`CheckPoint`] struct.
    pub fn build(self) -> CheckPoint {
        CheckPoint {
            version: self.version,
            size: self.size,
            parts: self.parts,
            size_in_bytes: self.size_in_bytes,
            num_of_add_files: self.num_of_add_files,
        }
    }
}

impl CheckPoint {
    /// Creates a new checkpoint from the given parameters.
    pub fn new(version: i64, size: i64, parts: Option<u32>) -> Self {
        Self {
            version,
            size,
            parts: parts.or(None),
            size_in_bytes: None,
            num_of_add_files: None,
        }
    }
}

impl PartialEq for CheckPoint {
    fn eq(&self, other: &Self) -> bool {
        self.version == other.version
    }
}

impl Eq for CheckPoint {}

/// Delta table metadata
#[derive(Serialize, Deserialize, Clone, Debug, PartialEq)]
pub struct DeltaTableMetaData {
    // TODO make this a UUID?
    /// Unique identifier for this table
    pub id: String,
    /// User-provided identifier for this table
    pub name: Option<String>,
    /// User-provided description for this table
    pub description: Option<String>,
    /// Specification of the encoding for the files stored in the table
    pub format: Format,
    /// Schema of the table
    pub schema: StructType,
    /// An array containing the names of columns by which the data should be partitioned
    pub partition_columns: Vec<String>,
    /// The time when this metadata action is created, in milliseconds since the Unix epoch
    pub created_time: Option<i64>,
    /// table properties
    pub configuration: HashMap<String, Option<String>>,
}

impl DeltaTableMetaData {
    /// Create metadata for a DeltaTable from scratch
    pub fn new(
        name: Option<String>,
        description: Option<String>,
        format: Option<Format>,
        schema: StructType,
        partition_columns: Vec<String>,
        configuration: HashMap<String, Option<String>>,
    ) -> Self {
        // Reference implementation uses uuid v4 to create GUID:
        // https://github.com/delta-io/delta/blob/master/core/src/main/scala/org/apache/spark/sql/delta/actions/actions.scala#L350
        Self {
            id: Uuid::new_v4().to_string(),
            name,
            description,
            format: format.unwrap_or_default(),
            schema,
            partition_columns,
            created_time: Some(Utc::now().timestamp_millis()),
            configuration,
        }
    }

    /// Return the configurations of the DeltaTableMetaData; could be empty
    pub fn get_configuration(&self) -> &HashMap<String, Option<String>> {
        &self.configuration
    }

    /// Return partition fields along with their data type from the current schema.
    pub fn get_partition_col_data_types(&self) -> Vec<(&String, &DataType)> {
        // JSON add actions contain a `partitionValues` field which is a map<string, string>.
        // When loading `partitionValues_parsed` we have to convert the stringified partition values back to the correct data type.
        self.schema
            .fields()
            .iter()
            .filter_map(|f| {
                if self
                    .partition_columns
                    .iter()
                    .any(|s| s.as_str() == f.name())
                {
                    Some((f.name(), f.data_type()))
                } else {
                    None
                }
            })
            .collect()
    }
}

impl fmt::Display for DeltaTableMetaData {
    fn fmt(&self, f: &mut fmt::Formatter) -> fmt::Result {
        write!(
            f,
            "GUID={}, name={:?}, description={:?}, partitionColumns={:?}, createdTime={:?}, configuration={:?}",
            self.id, self.name, self.description, self.partition_columns, self.created_time, self.configuration
        )
    }
}

impl TryFrom<Metadata> for DeltaTableMetaData {
    type Error = ProtocolError;

    fn try_from(action_metadata: Metadata) -> Result<Self, Self::Error> {
        let schema = action_metadata.schema()?;
        Ok(Self {
            id: action_metadata.id,
            name: action_metadata.name,
            description: action_metadata.description,
            format: Format::default(),
            schema,
            partition_columns: action_metadata.partition_columns,
            created_time: action_metadata.created_time,
            configuration: action_metadata.configuration,
        })
    }
}

/// The next commit that's available from underlying storage
/// TODO: Maybe remove this and replace it with Some/None and create a `Commit` struct to contain the next commit
///
#[derive(Debug)]
pub enum PeekCommit {
    /// The next commit version and associated actions
    New(i64, Vec<Action>),
    /// Provided DeltaVersion is up to date
    UpToDate,
}

/// In memory representation of a Delta Table
pub struct DeltaTable {
    /// The state of the table as of the most recent loaded Delta log entry.
    pub state: DeltaTableState,
    /// the load options used during load
    pub config: DeltaTableConfig,
    /// log store
    pub(crate) log_store: LogStoreRef,
    /// file metadata for latest checkpoint
    last_check_point: Option<CheckPoint>,
    /// table versions associated with timestamps
    version_timestamp: HashMap<i64, i64>,
}

impl Serialize for DeltaTable {
    fn serialize<S>(&self, serializer: S) -> Result<S::Ok, S::Error>
    where
        S: Serializer,
    {
        let mut seq = serializer.serialize_seq(None)?;
        seq.serialize_element(&self.state)?;
        seq.serialize_element(&self.config)?;
        seq.serialize_element(self.log_store.config())?;
        seq.serialize_element(&self.last_check_point)?;
        seq.serialize_element(&self.version_timestamp)?;
        seq.end()
    }
}

impl<'de> Deserialize<'de> for DeltaTable {
    fn deserialize<D>(deserializer: D) -> Result<Self, D::Error>
    where
        D: Deserializer<'de>,
    {
        struct DeltaTableVisitor {}

        impl<'de> Visitor<'de> for DeltaTableVisitor {
            type Value = DeltaTable;

            fn expecting(&self, formatter: &mut Formatter) -> fmt::Result {
                formatter.write_str("struct DeltaTable")
            }

            fn visit_seq<A>(self, mut seq: A) -> Result<Self::Value, A::Error>
            where
                A: SeqAccess<'de>,
            {
                let state = seq
                    .next_element()?
                    .ok_or_else(|| A::Error::invalid_length(0, &self))?;
                let config = seq
                    .next_element()?
                    .ok_or_else(|| A::Error::invalid_length(0, &self))?;
                let storage_config: LogStoreConfig = seq
                    .next_element()?
                    .ok_or_else(|| A::Error::invalid_length(0, &self))?;
                let log_store = configure_log_store(
                    storage_config.location.as_ref(),
                    storage_config.options,
                    None,
                )
                .map_err(|_| A::Error::custom("Failed deserializing LogStore"))?;
                let last_check_point = seq
                    .next_element()?
                    .ok_or_else(|| A::Error::invalid_length(0, &self))?;
                let version_timestamp = seq
                    .next_element()?
                    .ok_or_else(|| A::Error::invalid_length(0, &self))?;

                let table = DeltaTable {
                    state,
                    config,
                    log_store,
                    last_check_point,
                    version_timestamp,
                };
                Ok(table)
            }
        }

        deserializer.deserialize_seq(DeltaTableVisitor {})
    }
}

impl DeltaTable {
    /// Create a new Delta Table struct without loading any data from backing storage.
    ///
    /// NOTE: This is for advanced users. If you don't know why you need to use this method, please
    /// call one of the `open_table` helper methods instead.
    pub fn new(log_store: LogStoreRef, config: DeltaTableConfig) -> Self {
        Self {
            state: DeltaTableState::with_version(-1),
            log_store,
            config,
            last_check_point: None,
            version_timestamp: HashMap::new(),
        }
    }

    /// Create a new [`DeltaTable`] from a [`DeltaTableState`] without loading any
    /// data from backing storage.
    ///
    /// NOTE: This is for advanced users. If you don't know why you need to use this method,
    /// please call one of the `open_table` helper methods instead.
    pub fn new_with_state(log_store: LogStoreRef, state: DeltaTableState) -> Self {
        Self {
            state,
            log_store,
            config: Default::default(),
            last_check_point: None,
            version_timestamp: HashMap::new(),
        }
    }

    /// get a shared reference to the delta object store
    pub fn object_store(&self) -> ObjectStoreRef {
        self.log_store.object_store()
    }

    /// The URI of the underlying data
    pub fn table_uri(&self) -> String {
        self.log_store.root_uri()
    }

    /// get a shared reference to the log store
    pub fn log_store(&self) -> LogStoreRef {
        self.log_store.clone()
    }

    /// Return the list of paths of given checkpoint.
    pub fn get_checkpoint_data_paths(&self, check_point: &CheckPoint) -> Vec<Path> {
        let checkpoint_prefix = format!("{:020}", check_point.version);
        let log_path = self.log_store.log_path();
        let mut checkpoint_data_paths = Vec::new();

        match check_point.parts {
            None => {
                let path = log_path.child(&*format!("{checkpoint_prefix}.checkpoint.parquet"));
                checkpoint_data_paths.push(path);
            }
            Some(parts) => {
                for i in 0..parts {
                    let path = log_path.child(&*format!(
                        "{}.checkpoint.{:010}.{:010}.parquet",
                        checkpoint_prefix,
                        i + 1,
                        parts
                    ));
                    checkpoint_data_paths.push(path);
                }
            }
        }

        checkpoint_data_paths
    }

    /// This method scans delta logs to find the earliest delta log version
    #[instrument(skip(self))]
    async fn get_earliest_delta_log_version(&self) -> Result<i64, DeltaTableError> {
        // TODO check if regex matches against path
        lazy_static! {
            static ref DELTA_LOG_REGEX: Regex =
                Regex::new(r"^_delta_log/(\d{20})\.(json|checkpoint)*$").unwrap();
        }

        let mut current_delta_log_ver = i64::MAX;

        // Get file objects from table.
        let storage = self.object_store();
        let mut stream = storage.list(Some(self.log_store.log_path())).await?;
        while let Some(obj_meta) = stream.next().await {
            let obj_meta = obj_meta?;

            if let Some(captures) = DELTA_LOG_REGEX.captures(obj_meta.location.as_ref()) {
                let log_ver_str = captures.get(1).unwrap().as_str();
                let log_ver: i64 = log_ver_str.parse().unwrap();
                if log_ver < current_delta_log_ver {
                    current_delta_log_ver = log_ver;
                }
            }
        }
        Ok(current_delta_log_ver)
    }

    #[cfg(any(feature = "parquet", feature = "parquet2"))]
    #[instrument(skip(self))]
    async fn restore_checkpoint(&mut self, check_point: CheckPoint) -> Result<(), DeltaTableError> {
        self.state = DeltaTableState::from_checkpoint(self, &check_point).await?;

        Ok(())
    }
<<<<<<< HEAD
=======

    /// returns the latest available version of the table
    #[instrument(skip(self))]
    pub async fn get_latest_version(&mut self) -> Result<i64, DeltaTableError> {
        let version_start = match get_last_checkpoint(&self.storage).await {
            Ok(last_check_point) => last_check_point.version,
            Err(ProtocolError::CheckpointNotFound) => {
                // no checkpoint
                -1
            }
            Err(e) => {
                return Err(DeltaTableError::from(e));
            }
        };

        debug!("latest checkpoint version: {version_start}");

        let version_start = max(self.version(), version_start);

        lazy_static! {
            static ref DELTA_LOG_REGEX: Regex =
                Regex::new(r"_delta_log/(\d{20})\.(json|checkpoint).*$").unwrap();
        }

        // list files to find max version
        let version = async {
            let mut max_version: i64 = version_start;
            let prefix = Some(self.storage.log_path());
            let offset_path = commit_uri_from_version(max_version);
            let mut files = self.storage.list_with_offset(prefix, &offset_path).await?;

            while let Some(obj_meta) = files.next().await {
                let obj_meta = obj_meta?;
                if let Some(captures) = DELTA_LOG_REGEX.captures(obj_meta.location.as_ref()) {
                    let log_version = captures.get(1).unwrap().as_str().parse().unwrap();
                    // listing may not be ordered
                    max_version = max(max_version, log_version);
                    // also cache timestamp for version, for faster time-travel
                    self.version_timestamp
                        .insert(log_version, obj_meta.last_modified.timestamp());
                }
            }

            if max_version < 0 {
                return Err(DeltaTableError::not_a_table(self.table_uri()));
            }

            Ok::<i64, DeltaTableError>(max_version)
        }
        .await?;
>>>>>>> e4942c8b

    /// returns the latest available version of the table
    pub async fn get_latest_version(&self) -> Result<i64, DeltaTableError> {
        self.log_store.get_latest_version(self.version()).await
    }

    /// Currently loaded version of the table
    pub fn version(&self) -> i64 {
        self.state.version()
    }

    /// Load DeltaTable with data from latest checkpoint
    #[instrument(skip(self))]
    pub async fn load(&mut self) -> Result<(), DeltaTableError> {
        self.last_check_point = None;
        self.state = DeltaTableState::with_version(-1);
        self.update().await
    }

    /// Get the list of actions for the next commit
    #[instrument(skip(self))]
    pub async fn peek_next_commit(
        &self,
        current_version: i64,
    ) -> Result<PeekCommit, DeltaTableError> {
        let next_version = current_version + 1;
        let commit_log_bytes = match self.log_store.read_commit_entry(next_version).await {
            Ok(Some(bytes)) => Ok(bytes),
            Ok(None) => return Ok(PeekCommit::UpToDate),
            Err(err) => Err(err),
        }?;

        let actions = logstore::get_actions(next_version, commit_log_bytes).await;
        Ok(PeekCommit::New(next_version, actions.unwrap()))
    }

<<<<<<< HEAD
=======
    /// Reads a commit and gets list of actions
    #[instrument(skip(commit_log_bytes))]
    async fn get_actions(
        version: i64,
        commit_log_bytes: bytes::Bytes,
    ) -> Result<Vec<Action>, DeltaTableError> {
        debug!("parsing commit with version {version}...");
        let reader = BufReader::new(Cursor::new(commit_log_bytes));

        let mut actions = Vec::new();
        for re_line in reader.lines() {
            let line = re_line?;
            let lstr = line.as_str();
            let action =
                serde_json::from_str(lstr).map_err(|e| DeltaTableError::InvalidJsonLog {
                    json_err: e,
                    line,
                    version,
                })?;
            actions.push(action);
        }
        Ok(actions)
    }

>>>>>>> e4942c8b
    /// Updates the DeltaTable to the most recent state committed to the transaction log by
    /// loading the last checkpoint and incrementally applying each version since.
    #[cfg(any(feature = "parquet", feature = "parquet2"))]
    #[instrument(skip(self))]
    pub async fn update(&mut self) -> Result<(), DeltaTableError> {
        match get_last_checkpoint(self.log_store.as_ref()).await {
            Ok(last_check_point) => {
                debug!("update with latest checkpoint {last_check_point:?}");
                if Some(last_check_point) == self.last_check_point {
                    self.update_incremental(None).await
                } else {
                    self.last_check_point = Some(last_check_point);
                    self.restore_checkpoint(last_check_point).await?;
                    self.update_incremental(None).await
                }
            }
            Err(ProtocolError::CheckpointNotFound) => {
                debug!("update without checkpoint");
                self.update_incremental(None).await
            }
            Err(err) => Err(DeltaTableError::from(err)),
        }
    }

    /// Updates the DeltaTable to the most recent state committed to the transaction log.
    #[cfg(not(any(feature = "parquet", feature = "parquet2")))]
    pub async fn update(&mut self) -> Result<(), DeltaTableError> {
        self.update_incremental(None).await
    }

    /// Updates the DeltaTable to the latest version by incrementally applying newer versions.
    /// It assumes that the table is already updated to the current version `self.version`.
    #[instrument(skip(self))]
    pub async fn update_incremental(
        &mut self,
        max_version: Option<i64>,
    ) -> Result<(), DeltaTableError> {
        debug!(
            "incremental update with version({}) and max_version({max_version:?})",
            self.version(),
        );

        // update to latest version if given max_version is not larger than current version
        let max_version = max_version.filter(|x| x > &self.version());
        let max_version: i64 = match max_version {
            Some(x) => x,
            None => self.get_latest_version().await?,
        };

        let buf_size = self.config.log_buffer_size;

        let log_store = self.log_store.clone();
        let mut log_stream = futures::stream::iter(self.version() + 1..max_version + 1)
            .map(|version| {
                let log_store = log_store.clone();
                async move {
                    if let Some(data) = log_store.read_commit_entry(version).await? {
                        Ok(Some((version, logstore::get_actions(version, data).await?)))
                    } else {
                        Ok(None)
                    }
                }
            })
            .buffered(buf_size);

        while let Some(res) = log_stream.next().await {
            let (new_version, actions) = match res {
                Ok(Some((version, actions))) => (version, actions),
                Ok(None) => break,
                Err(err) => return Err(err),
            };

            debug!("merging table state with version: {new_version}");
            let s = DeltaTableState::from_actions(actions, new_version)?;
            self.state
                .merge(s, self.config.require_tombstones, self.config.require_files);
            if self.version() == max_version {
                return Ok(());
            }
        }

        if self.version() == -1 {
            return Err(DeltaTableError::not_a_table(self.table_uri()));
        }

        Ok(())
    }

    /// Loads the DeltaTable state for the given version.
    #[instrument(skip(self))]
    pub async fn load_version(&mut self, version: i64) -> Result<(), DeltaTableError> {
        // check if version is valid
        let commit_uri = commit_uri_from_version(version);
        match self.object_store().head(&commit_uri).await {
            Ok(_) => {}
            Err(ObjectStoreError::NotFound { .. }) => {
                return Err(DeltaTableError::InvalidVersion(version));
            }
            Err(e) => {
                return Err(DeltaTableError::from(e));
            }
        }

        // 1. find latest checkpoint below version
        #[cfg(any(feature = "parquet", feature = "parquet2"))]
        match find_latest_check_point_for_version(self.log_store.as_ref(), version).await? {
            Some(check_point) => {
                self.restore_checkpoint(check_point).await?;
            }
            None => {
                // no checkpoint found, clear table state and start from the beginning
                self.state = DeltaTableState::with_version(-1);
            }
        }

        debug!("update incrementally from version {version}");
        // 2. apply all logs starting from checkpoint
        self.update_incremental(Some(version)).await?;

        Ok(())
    }

    #[instrument(skip(self))]
    pub(crate) async fn get_version_timestamp(
        &mut self,
        version: i64,
    ) -> Result<i64, DeltaTableError> {
        match self.version_timestamp.get(&version) {
            Some(ts) => Ok(*ts),
            None => {
                let meta = self
                    .object_store()
                    .head(&commit_uri_from_version(version))
                    .await?;
                let ts = meta.last_modified.timestamp();
                // also cache timestamp for version
                self.version_timestamp.insert(version, ts);

                Ok(ts)
            }
        }
    }

    /// Returns provenance information, including the operation, user, and so on, for each write to a table.
    /// The table history retention is based on the `logRetentionDuration` property of the Delta Table, 30 days by default.
    /// If `limit` is given, this returns the information of the latest `limit` commits made to this table. Otherwise,
    /// it returns all commits from the earliest commit.
    pub async fn history(
        &mut self,
        limit: Option<usize>,
    ) -> Result<Vec<CommitInfo>, DeltaTableError> {
        let mut version = match limit {
            Some(l) => max(self.version() - l as i64 + 1, 0),
            None => self.get_earliest_delta_log_version().await?,
        };
        let mut commit_infos_list = vec![];
        let mut earliest_commit: Option<i64> = None;

        loop {
            match DeltaTableState::from_commit(self, version).await {
                Ok(state) => {
                    commit_infos_list.append(state.commit_infos().clone().as_mut());
                    version += 1;
                }
                Err(e) => {
                    match e {
                        ProtocolError::EndOfLog => {
                            if earliest_commit.is_none() {
                                earliest_commit =
                                    Some(self.get_earliest_delta_log_version().await?);
                            };
                            if let Some(earliest) = earliest_commit {
                                if version < earliest {
                                    version = earliest;
                                    continue;
                                }
                            } else {
                                version -= 1;
                                if version == -1 {
                                    return Err(DeltaTableError::not_a_table(self.table_uri()));
                                }
                            }
                        }
                        _ => {
                            return Err(DeltaTableError::from(e));
                        }
                    }
                    return Ok(commit_infos_list);
                }
            }
        }
    }

    /// Obtain Add actions for files that match the filter
    pub fn get_active_add_actions_by_partitions<'a>(
        &'a self,
        filters: &'a [PartitionFilter],
    ) -> Result<impl Iterator<Item = &Add> + '_, DeltaTableError> {
        self.state.get_active_add_actions_by_partitions(filters)
    }

    /// Returns the file list tracked in current table state filtered by provided
    /// `PartitionFilter`s.
    pub fn get_files_by_partitions(
        &self,
        filters: &[PartitionFilter],
    ) -> Result<Vec<Path>, DeltaTableError> {
        Ok(self
            .get_active_add_actions_by_partitions(filters)?
            .map(|add| {
                // Try to preserve percent encoding if possible
                match Path::parse(&add.path) {
                    Ok(path) => path,
                    Err(_) => Path::from(add.path.as_ref()),
                }
            })
            .collect())
    }

    /// Return the file uris as strings for the partition(s)
    pub fn get_file_uris_by_partitions(
        &self,
        filters: &[PartitionFilter],
    ) -> Result<Vec<String>, DeltaTableError> {
        let files = self.get_files_by_partitions(filters)?;
        Ok(files
            .iter()
            .map(|fname| self.log_store.to_uri(fname))
            .collect())
    }

    /// Returns an iterator of file names present in the loaded state
    #[inline]
    pub fn get_files_iter(&self) -> impl Iterator<Item = Path> + '_ {
        self.state.file_paths_iter()
    }

    /// Returns a collection of file names present in the loaded state
    #[deprecated(since = "0.17.0", note = "use get_files_iter() instead")]
    #[inline]
    pub fn get_files(&self) -> Vec<Path> {
        self.state.file_paths_iter().collect()
    }

    /// Returns file names present in the loaded state in HashSet
    #[deprecated(since = "0.17.0", note = "use get_files_iter() instead")]
    pub fn get_file_set(&self) -> HashSet<Path> {
        self.state.file_paths_iter().collect()
    }

    /// Returns a URIs for all active files present in the current table version.
    pub fn get_file_uris(&self) -> impl Iterator<Item = String> + '_ {
        self.state
            .file_paths_iter()
            .map(|path| self.log_store.to_uri(&path))
    }

    /// Returns statistics for files, in order
    pub fn get_stats(&self) -> impl Iterator<Item = Result<Option<Stats>, DeltaTableError>> + '_ {
        self.state.files().iter().map(|add| {
            add.get_stats()
                .map_err(|e| DeltaTableError::InvalidStatsJson { json_err: e })
        })
    }

    /// Returns partition values for files, in order
    pub fn get_partition_values(
        &self,
    ) -> impl Iterator<Item = &HashMap<String, Option<String>>> + '_ {
        self.state.files().iter().map(|add| &add.partition_values)
    }

    /// Returns the currently loaded state snapshot.
    pub fn get_state(&self) -> &DeltaTableState {
        &self.state
    }

    /// Returns current table protocol
    pub fn protocol(&self) -> &Protocol {
        self.state.protocol()
    }

    /// Returns the metadata associated with the loaded state.
    pub fn metadata(&self) -> Result<&Metadata, DeltaTableError> {
        Ok(self.state.metadata_action()?)
    }

    /// Returns the metadata associated with the loaded state.
    #[deprecated(since = "0.17.0", note = "use metadata() instead")]
    pub fn get_metadata(&self) -> Result<&DeltaTableMetaData, DeltaTableError> {
        self.state.metadata().ok_or(DeltaTableError::NoMetadata)
    }

    /// Returns a vector of active tombstones (i.e. `Remove` actions present in the current delta log).
    pub fn get_tombstones(&self) -> impl Iterator<Item = &Remove> {
        self.state.unexpired_tombstones()
    }

    /// Returns the current version of the DeltaTable based on the loaded metadata.
    pub fn get_app_transaction_version(&self) -> &HashMap<String, i64> {
        self.state.app_transaction_version()
    }

    /// Returns the minimum reader version supported by the DeltaTable based on the loaded
    /// metadata.
    #[deprecated(since = "0.17.0", note = "use protocol().min_reader_version instead")]
    pub fn get_min_reader_version(&self) -> i32 {
        self.state.protocol().min_reader_version
    }

    /// Returns the minimum writer version supported by the DeltaTable based on the loaded
    /// metadata.
    #[deprecated(since = "0.17.0", note = "use protocol().min_writer_version instead")]
    pub fn get_min_writer_version(&self) -> i32 {
        self.state.protocol().min_writer_version
    }

    /// Returns current supported reader features by this table
    #[deprecated(since = "0.17.0", note = "use protocol().reader_features instead")]
    pub fn get_reader_features(&self) -> Option<&HashSet<ReaderFeatures>> {
        self.state.protocol().reader_features.as_ref()
    }

    /// Returns current supported writer features by this table
    #[deprecated(since = "0.17.0", note = "use protocol().writer_features instead")]
    pub fn get_writer_features(&self) -> Option<&HashSet<WriterFeatures>> {
        self.state.protocol().writer_features.as_ref()
    }

    /// Return table schema parsed from transaction log. Return None if table hasn't been loaded or
    /// no metadata was found in the log.
    pub fn schema(&self) -> Option<&StructType> {
        self.state.schema()
    }

    /// Return table schema parsed from transaction log. Return `DeltaTableError` if table hasn't
    /// been loaded or no metadata was found in the log.
    pub fn get_schema(&self) -> Result<&StructType, DeltaTableError> {
        self.schema().ok_or(DeltaTableError::NoSchema)
    }

    /// Return the tables configurations that are encapsulated in the DeltaTableStates currentMetaData field
    #[deprecated(
        since = "0.17.0",
        note = "use metadata().configuration or get_state().table_config() instead"
    )]
    pub fn get_configurations(&self) -> Result<&HashMap<String, Option<String>>, DeltaTableError> {
        Ok(self
            .state
            .metadata()
            .ok_or(DeltaTableError::NoMetadata)?
            .get_configuration())
    }

    /// Time travel Delta table to the latest version that's created at or before provided
    /// `datetime` argument.
    ///
    /// Internally, this methods performs a binary search on all Delta transaction logs.
    pub async fn load_with_datetime(
        &mut self,
        datetime: DateTime<Utc>,
    ) -> Result<(), DeltaTableError> {
        let mut min_version = 0;
        let mut max_version = self.get_latest_version().await?;
        let mut version = min_version;
        let target_ts = datetime.timestamp();

        // binary search
        while min_version <= max_version {
            let pivot = (max_version + min_version) / 2;
            version = pivot;
            let pts = self.get_version_timestamp(pivot).await?;

            match pts.cmp(&target_ts) {
                Ordering::Equal => {
                    break;
                }
                Ordering::Less => {
                    min_version = pivot + 1;
                }
                Ordering::Greater => {
                    max_version = pivot - 1;
                    version = max_version
                }
            }
        }

        if version < 0 {
            version = 0;
        }

        self.load_version(version).await
    }
}

impl fmt::Display for DeltaTable {
    fn fmt(&self, f: &mut fmt::Formatter) -> fmt::Result {
        writeln!(f, "DeltaTable({})", self.table_uri())?;
        writeln!(f, "\tversion: {}", self.version())?;
        match self.state.metadata() {
            Some(metadata) => {
                writeln!(f, "\tmetadata: {metadata}")?;
            }
            None => {
                writeln!(f, "\tmetadata: None")?;
            }
        }
        writeln!(
            f,
            "\tmin_version: read={}, write={}",
            self.state.protocol().min_reader_version,
            self.state.protocol().min_writer_version
        )?;
        writeln!(f, "\tfiles count: {}", self.state.files().len())
    }
}

impl std::fmt::Debug for DeltaTable {
    fn fmt(&self, f: &mut std::fmt::Formatter<'_>) -> Result<(), std::fmt::Error> {
        write!(f, "DeltaTable <{}>", self.table_uri())
    }
}

#[cfg(test)]
mod tests {
    use pretty_assertions::assert_eq;
    use tempdir::TempDir;

    use super::*;
    use crate::kernel::{DataType, PrimitiveType, StructField};
    use crate::operations::create::CreateBuilder;
    #[cfg(any(feature = "s3", feature = "s3-native-tls"))]
    use crate::table::builder::DeltaTableBuilder;

    #[tokio::test]
    async fn table_round_trip() {
        let (dt, tmp_dir) = create_test_table().await;
        let bytes = serde_json::to_vec(&dt).unwrap();
        let actual: DeltaTable = serde_json::from_slice(&bytes).unwrap();
        assert_eq!(actual.version(), dt.version());
        drop(tmp_dir);
    }

    #[tokio::test]
    async fn checkpoint_without_added_files_and_no_parts() {
        let (dt, tmp_dir) = create_test_table().await;
        let check_point = CheckPointBuilder::new(0, 0).build();
        let checkpoint_data_paths = dt.get_checkpoint_data_paths(&check_point);
        assert_eq!(checkpoint_data_paths.len(), 1);
        assert_eq!(
            serde_json::to_string(&check_point).unwrap(),
            "{\"version\":0,\"size\":0}"
        );
        drop(tmp_dir);
    }

    #[tokio::test]
    async fn checkpoint_with_added_files() {
        let num_of_file_added: i64 = 4;
        let (dt, tmp_dir) = create_test_table().await;
        let check_point = CheckPointBuilder::new(0, 0)
            .with_num_of_add_files(num_of_file_added)
            .build();
        let checkpoint_data_paths = dt.get_checkpoint_data_paths(&check_point);
        assert_eq!(checkpoint_data_paths.len(), 1);
        assert_eq!(
            serde_json::to_string(&check_point).unwrap(),
            "{\"version\":0,\"size\":0,\"num_of_add_files\":4}"
        );
        drop(tmp_dir);
    }

    #[cfg(any(feature = "s3", feature = "s3-native-tls"))]
    #[test]
    fn normalize_table_uri_s3() {
        std::env::set_var("AWS_DEFAULT_REGION", "us-east-1");
        for table_uri in [
            "s3://tests/data/delta-0.8.0/",
            "s3://tests/data/delta-0.8.0//",
            "s3://tests/data/delta-0.8.0",
        ]
        .iter()
        {
            let table = DeltaTableBuilder::from_uri(table_uri).build().unwrap();
            assert_eq!(table.table_uri(), "s3://tests/data/delta-0.8.0");
        }
    }

    async fn create_test_table() -> (DeltaTable, TempDir) {
        let tmp_dir = TempDir::new("create_table_test").unwrap();
        let table_dir = tmp_dir.path().join("test_create");
        std::fs::create_dir(&table_dir).unwrap();

        let dt = CreateBuilder::new()
            .with_location(table_dir.to_str().unwrap())
            .with_table_name("Test Table Create")
            .with_comment("This table is made to test the create function for a DeltaTable")
            .with_columns(vec![
                StructField::new(
                    "Id".to_string(),
                    DataType::Primitive(PrimitiveType::Integer),
                    true,
                ),
                StructField::new(
                    "Name".to_string(),
                    DataType::Primitive(PrimitiveType::String),
                    true,
                ),
            ])
            .await
            .unwrap();
        (dt, tmp_dir)
    }
}<|MERGE_RESOLUTION|>--- conflicted
+++ resolved
@@ -440,8 +440,6 @@
 
         Ok(())
     }
-<<<<<<< HEAD
-=======
 
     /// returns the latest available version of the table
     #[instrument(skip(self))]
@@ -492,11 +490,8 @@
             Ok::<i64, DeltaTableError>(max_version)
         }
         .await?;
->>>>>>> e4942c8b
-
-    /// returns the latest available version of the table
-    pub async fn get_latest_version(&self) -> Result<i64, DeltaTableError> {
-        self.log_store.get_latest_version(self.version()).await
+
+        Ok(version)
     }
 
     /// Currently loaded version of the table
@@ -529,8 +524,6 @@
         Ok(PeekCommit::New(next_version, actions.unwrap()))
     }
 
-<<<<<<< HEAD
-=======
     /// Reads a commit and gets list of actions
     #[instrument(skip(commit_log_bytes))]
     async fn get_actions(
@@ -555,7 +548,6 @@
         Ok(actions)
     }
 
->>>>>>> e4942c8b
     /// Updates the DeltaTable to the most recent state committed to the transaction log by
     /// loading the last checkpoint and incrementally applying each version since.
     #[cfg(any(feature = "parquet", feature = "parquet2"))]
